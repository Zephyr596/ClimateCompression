--- conflicted
+++ resolved
@@ -227,25 +227,12 @@
     log_parts = []
 
     if "compression_ratio" in metrics:
-<<<<<<< HEAD
-        raw_elems = int(np.prod(shape, dtype=np.int64))
-        raw_bytes = raw_elems * dtype.itemsize
-        size_G = sum(path_size_bytes(uri) for uri in g_uris.values())
-        size_E = path_size_bytes(arrayE_uri)
-        compressed_bytes = size_G + size_E
-        rho = compression_ratio(raw_bytes, compressed_bytes)
-        metric_results["compression_ratio"] = float(rho)
-        log_parts.append(
-            f"ρ={rho:.3f} (raw={raw_bytes:,} B, compressed={compressed_bytes:,} B)"
-        )
-=======
         size_D = path_size_bytes(arrayD_uri)
         size_G = sum(path_size_bytes(uri) for uri in g_uris.values())
         size_E = path_size_bytes(arrayE_uri)
         rho = compression_ratio(size_D, size_G + size_E)
         metric_results["compression_ratio"] = float(rho)
         log_parts.append(f"ρ={rho:.3f}")
->>>>>>> 0855b0f1
 
     need_mse = any(m in {"mse", "psnr"} for m in metrics)
     if need_mse:
